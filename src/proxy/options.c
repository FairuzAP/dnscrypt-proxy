
#include <config.h>
#include <sys/types.h>
#ifdef _WIN32
# include <winsock2.h>
#else
# include <sys/socket.h>
#endif

#include <assert.h>
#include <fcntl.h>
#include <getopt.h>
#include <limits.h>
#include <stdio.h>
#include <stdlib.h>
#include <string.h>
#include <unistd.h>

#include "dnscrypt_proxy.h"
#include "getpwnam.h"
#include "options.h"
#include "logger.h"
#include "pid_file.h"
#include "utils.h"
<<<<<<< HEAD
#ifdef PLUGINS
# include "plugin_options.h"
#endif
=======
#include "windows_service.h"
>>>>>>> fe1cc6a2

static struct option getopt_long_options[] = {
    { "local-address", 1, NULL, 'a' },
#ifndef _WIN32
    { "daemonize", 0, NULL, 'd' },
#endif
    { "edns-payload-size", 1, NULL, 'e' },
    { "help", 0, NULL, 'h' },
    { "provider-key", 1, NULL, 'k' },
#ifndef _WIN32
    { "logfile", 1, NULL, 'l' },
#endif
    { "max-active-requests", 1, NULL, 'n' },
#ifndef _WIN32
    { "pidfile", 1, NULL, 'p' },
#endif
    { "plugin", 1, NULL, 'X' },
    { "resolver-address", 1, NULL, 'r' },
    { "resolver-port", 1, NULL, 't' },
    { "user", 1, NULL, 'u' },
    { "provider-name", 1, NULL, 'N' },
    { "local-port", 1, NULL, 'P' },
    { "tcp-only", 0, NULL, 'T' },
    { "version", 0, NULL, 'V' },
#ifdef _WIN32
    { "install", 0, NULL, WIN_OPTION_INSTALL },
    { "reinstall", 0, NULL, WIN_OPTION_REINSTALL },
    { "uninstall", 0, NULL, WIN_OPTION_UNINSTALL },
#endif
    { NULL, 0, NULL, 0 }
};
#ifndef _WIN32
<<<<<<< HEAD
static const char   *getopt_options = "a:de:hk:l:n:p:r:t:u:N:P:TVX";
#else
static const char   *getopt_options = "a:e:hk:n:r:t:u:N:P:TVX";
=======
static const char *getopt_options = "a:de:hk:l:n:p:r:t:u:N:P:TV";
#else
static const char *getopt_options = "a:e:hk:n:r:t:u:N:P:TV";
>>>>>>> fe1cc6a2
#endif

#ifndef DEFAULT_CONNECTIONS_COUNT_MAX
# define DEFAULT_CONNECTIONS_COUNT_MAX 250U
#endif

#ifndef DEFAULT_PROVIDER_PUBLICKEY
# define DEFAULT_PROVIDER_PUBLICKEY \
    "B735:1140:206F:225D:3E2B:D822:D7FD:691E:" \
    "A1C3:3CC8:D666:8D0C:BE04:BFAB:CA43:FB79"
#endif
#ifndef DEFAULT_PROVIDER_NAME
# define DEFAULT_PROVIDER_NAME "2.dnscrypt-cert.opendns.com."
#endif
#ifndef DEFAULT_RESOLVER_IP
# define DEFAULT_RESOLVER_IP "208.67.220.220"
#endif

static void
options_version(void)
{
    puts(PACKAGE_STRING "\n"
         "Copyright (C) 2011-2012 OpenDNS, Inc.");
}

static void
options_usage(void)
{
    const struct option *options = getopt_long_options;

    options_version();
    puts("\nOptions:\n");
    do {
        if (options->val < 256) {
            printf("  -%c\t--%s%s\n", options->val, options->name,
                   options->has_arg ? "=..." : "");
        } else {
            printf("    \t--%s%s\n", options->name,
                   options->has_arg ? "=..." : "");
        }
        options++;
    } while (options->name != NULL);
    puts("\nPlease consult the dnscrypt-proxy(8) man page for details.\n");
}

static
void options_init_with_default(AppContext * const app_context,
                               ProxyContext * const proxy_context)
{
    assert(proxy_context->event_loop == NULL);
    proxy_context->app_context = app_context;
    proxy_context->connections_count = 0U;
    proxy_context->connections_count_max = DEFAULT_CONNECTIONS_COUNT_MAX;
    proxy_context->edns_payload_size = (size_t) DNS_DEFAULT_EDNS_PAYLOAD_SIZE;
    proxy_context->local_ip = "127.0.0.1";
    proxy_context->local_port = DNS_DEFAULT_LOCAL_PORT;
    proxy_context->log_fd = -1;
    proxy_context->log_file = NULL;
    proxy_context->pid_file = NULL;
    proxy_context->provider_name = DEFAULT_PROVIDER_NAME;
    proxy_context->provider_publickey_s = DEFAULT_PROVIDER_PUBLICKEY;
    proxy_context->resolver_ip = DEFAULT_RESOLVER_IP;
    proxy_context->resolver_port = DNS_DEFAULT_RESOLVER_PORT;
#ifndef _WIN32
    proxy_context->user_id = (uid_t) 0;
    proxy_context->user_group = (uid_t) 0;
#endif
    proxy_context->user_dir = NULL;
    proxy_context->daemonize = 0;
    proxy_context->tcp_only = 0;
}

static int
options_apply(ProxyContext * const proxy_context)
{
    if (proxy_context->resolver_ip == NULL) {
        options_usage();
        exit(1);
    }
    if (proxy_context->provider_name == NULL ||
        *proxy_context->provider_name == 0) {
        logger_noformat(proxy_context, LOG_ERR, "Provider name required");
        exit(1);
    }
    if (proxy_context->provider_publickey_s == NULL) {
        logger_noformat(proxy_context, LOG_ERR, "Provider key required");
        exit(1);
    }
    if (dnscrypt_fingerprint_to_key(proxy_context->provider_publickey_s,
                                    proxy_context->provider_publickey) != 0) {
        logger_noformat(proxy_context, LOG_ERR, "Invalid provider key");
        exit(1);
    }
    if (proxy_context->daemonize) {
        do_daemonize();
    }
#ifndef _WIN32
    if (proxy_context->pid_file != NULL &&
        pid_file_create(proxy_context->pid_file,
                        proxy_context->user_id != (uid_t) 0) != 0) {
        logger_error(proxy_context, "Unable to create pid file");
    }
#endif
    if (proxy_context->log_file != NULL &&
        (proxy_context->log_fd = open(proxy_context->log_file,
                                      O_WRONLY | O_APPEND | O_CREAT,
                                      (mode_t) 0600)) == -1) {
        logger_error(proxy_context, "Unable to open log file");
        exit(1);
    }
    if (proxy_context->log_fd == -1 && proxy_context->daemonize) {
        logger_open_syslog(proxy_context);
    }
    return 0;
}

int
options_parse(AppContext * const app_context,
              ProxyContext * const proxy_context, int argc, char *argv[])
{
    int opt_flag;
    int option_index = 0;

    options_init_with_default(app_context, proxy_context);
    while ((opt_flag = getopt_long(argc, argv,
                                   getopt_options, getopt_long_options,
                                   &option_index)) != -1) {
        switch (opt_flag) {
        case 'a':
            proxy_context->local_ip = optarg;
            break;
        case 'd':
            proxy_context->daemonize = 1;
            break;
        case 'e': {
            char *endptr;
            const unsigned long edns_payload_size = strtoul(optarg, &endptr, 10);

            if (*optarg == 0 || *endptr != 0 ||
                edns_payload_size > DNS_MAX_PACKET_SIZE_UDP_RECV) {
                logger(proxy_context, LOG_ERR,
                       "Invalid EDNS payload size: [%s]", optarg);
                exit(1);
            }
            if (edns_payload_size <= DNS_MAX_PACKET_SIZE_UDP_SEND) {
                proxy_context->edns_payload_size = (size_t) 0U;
            } else {
                proxy_context->edns_payload_size = (size_t) edns_payload_size;
            }
            break;
        }
        case 'h':
            options_usage();
            exit(0);
        case 'k':
            proxy_context->provider_publickey_s = optarg;
            break;
        case 'l':
            proxy_context->log_file = optarg;
            break;
        case 'n': {
            char *endptr;
            const unsigned long connections_count_max =
                strtoul(optarg, &endptr, 10);

            if (*optarg == 0 || *endptr != 0 ||
                connections_count_max <= 0U ||
                connections_count_max > UINT_MAX) {
                logger(proxy_context, LOG_ERR,
                       "Invalid max number of active request: [%s]", optarg);
                exit(1);
            }
            proxy_context->connections_count_max =
                (unsigned int) connections_count_max;
            break;
        }
        case 'p':
            proxy_context->pid_file = optarg;
            break;
        case 'r':
            proxy_context->resolver_ip = optarg;
            break;
        case 't':
            proxy_context->resolver_port = optarg;
            break;
#ifdef HAVE_GETPWNAM
        case 'u': {
            const struct passwd * const pw = getpwnam(optarg);
            if (pw == NULL) {
                logger(proxy_context, LOG_ERR, "Unknown user: [%s]", optarg);
                exit(1);
            }
            proxy_context->user_id = pw->pw_uid;
            proxy_context->user_group = pw->pw_gid;
            proxy_context->user_dir = strdup(pw->pw_dir);
            break;
        }
#endif
        case 'N':
            proxy_context->provider_name = optarg;
            break;
        case 'P':
            proxy_context->local_port = optarg;
            break;
        case 'T':
            proxy_context->tcp_only = 1;
            break;
        case 'V':
            options_version();
            exit(0);
<<<<<<< HEAD
        case 'X':
#ifndef PLUGINS
            logger_noformat(proxy_context, LOG_ERR,
                            "Support for plugins hasn't been compiled in");
            exit(1);
#else
            if (plugin_options_parse_str
                (proxy_context->app_context->dcps_context, optarg) != 0) {
                logger_noformat(proxy_context, LOG_ERR,
                                "Error while parsing plugin options");
                exit(2);
=======
#ifdef _WIN32
        case WIN_OPTION_INSTALL:
        case WIN_OPTION_UNINSTALL:
            if (windows_service_option(opt_flag, argc, argv) != 0) {
                options_usage();
                exit(1);
>>>>>>> fe1cc6a2
            }
            break;
#endif
        default:
            options_usage();
            exit(1);
        }
    }
    if (options_apply(proxy_context) != 0) {
        return -1;
    }
    return 0;
}

void
options_free(ProxyContext * const proxy_context)
{
    free(proxy_context->user_dir);
    proxy_context->user_dir = NULL;
}<|MERGE_RESOLUTION|>--- conflicted
+++ resolved
@@ -22,13 +22,10 @@
 #include "logger.h"
 #include "pid_file.h"
 #include "utils.h"
-<<<<<<< HEAD
+#include "windows_service.h"
 #ifdef PLUGINS
 # include "plugin_options.h"
 #endif
-=======
-#include "windows_service.h"
->>>>>>> fe1cc6a2
 
 static struct option getopt_long_options[] = {
     { "local-address", 1, NULL, 'a' },
@@ -61,15 +58,9 @@
     { NULL, 0, NULL, 0 }
 };
 #ifndef _WIN32
-<<<<<<< HEAD
-static const char   *getopt_options = "a:de:hk:l:n:p:r:t:u:N:P:TVX";
+static const char *getopt_options = "a:de:hk:l:n:p:r:t:u:N:P:TVX";
 #else
-static const char   *getopt_options = "a:e:hk:n:r:t:u:N:P:TVX";
-=======
-static const char *getopt_options = "a:de:hk:l:n:p:r:t:u:N:P:TV";
-#else
-static const char *getopt_options = "a:e:hk:n:r:t:u:N:P:TV";
->>>>>>> fe1cc6a2
+static const char *getopt_options = "a:e:hk:n:r:t:u:N:P:TVX";
 #endif
 
 #ifndef DEFAULT_CONNECTIONS_COUNT_MAX
@@ -280,7 +271,6 @@
         case 'V':
             options_version();
             exit(0);
-<<<<<<< HEAD
         case 'X':
 #ifndef PLUGINS
             logger_noformat(proxy_context, LOG_ERR,
@@ -292,14 +282,15 @@
                 logger_noformat(proxy_context, LOG_ERR,
                                 "Error while parsing plugin options");
                 exit(2);
-=======
+            }
+#endif
+            break;
 #ifdef _WIN32
         case WIN_OPTION_INSTALL:
         case WIN_OPTION_UNINSTALL:
             if (windows_service_option(opt_flag, argc, argv) != 0) {
                 options_usage();
                 exit(1);
->>>>>>> fe1cc6a2
             }
             break;
 #endif
