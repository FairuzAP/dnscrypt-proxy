--- conflicted
+++ resolved
@@ -1,20 +1,26 @@
-<<<<<<< HEAD
-Merge: 0d07695 24e697c
-Date:   2012-07-30
-
-    Merge branch 'master' into 1.1
-    
-    * master:
-      Cut the crap. DNS using TCP can actually be faster than UDP. Provided that the resolver supports pipelining.
-      Bump NDK to r8b
-=======
 Date:   2012-07-31
 
     If an evdns_getaddrinfo timeout happens while pending_cb is set, and a
     callback is about to run, but we get a call to evdns_getaddrinfo_gotresolve
     before it finishes.
     libevent dc3207767d4f06b31
->>>>>>> 18e91809
+
+Date:   2012-07-30
+
+    Always install ltdl
+
+Date:   2012-07-30
+
+    Merge 1.1 to master.
+
+Merge: 0d07695 24e697c
+Date:   2012-07-30
+
+    Merge branch 'master' into 1.1
+    
+    * master:
+      Cut the crap. DNS using TCP can actually be faster than UDP. Provided that the resolver supports pipelining.
+      Bump NDK to r8b
 
 Date:   2012-07-29
 
@@ -25,7 +31,6 @@
 
     Bump NDK to r8b
 
-<<<<<<< HEAD
 Merge: c260e87 b12196d
 Date:   2012-07-29
 
@@ -37,8 +42,6 @@
       sort
       The --resolver-ip command-line switch is gone. Pointed out by awfulhak@
 
-=======
->>>>>>> 18e91809
 Date:   2012-07-29
 
     Regen man pages
@@ -55,7 +58,6 @@
 
     The --resolver-ip command-line switch is gone. Pointed out by awfulhak@
 
-<<<<<<< HEAD
 Merge: 51a5d57 2ac78d9
 Date:   2012-07-26
 
@@ -64,8 +66,6 @@
     * master:
       Bring libevent patches up to a0912e32068621eb776d678224e4108511d281e3
 
-=======
->>>>>>> 18e91809
 Date:   2012-07-26
 
     Bring libevent patches up to a0912e32068621eb776d678224e4108511d281e3
@@ -96,7 +96,6 @@
     
         Remove deadcode in http regression tests. Found by coverity.
 
-<<<<<<< HEAD
 Merge: 5e7e8a5 82cd026
 Date:   2012-07-26
 
@@ -109,8 +108,6 @@
       use --enable-nonblocking-random as suggested by Frank DENIS.
       dnscrypt-proxy 0.9.4.
 
-=======
->>>>>>> 18e91809
 Date:   2012-07-26
 
     Update ChangeLog
